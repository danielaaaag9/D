--- conflicted
+++ resolved
@@ -14,43 +14,30 @@
 import requests
 import json
 import logging
+import urllib
 import time
 import copy
 import math
+import sys
+from .base import InstagramAPIBase, AuthenticationError
+
+LOGGER = logging.getLogger('InstagramAPI')
+
+if sys.version_info.major == 3:
+    # The urllib library was split into other modules from Python 2 to Python 3
+    import urllib.parse
 
 try:
-<<<<<<< HEAD
-    from urllib import urlencode
-except ImportError:
-    from urllib.parse import urlencode
-=======
     from image_utils import get_image_size
 except ImportError:
     # Issue 159, python3 import fix
     from .image_utils import get_image_size
->>>>>>> 6afdc9e8
 
 from requests_toolbelt import MultipartEncoder
-from .base import InstagramAPIBase
-from .ImageUtils import getImageSize
-
-
-
-
-
-
-LOGGER = logging.getLogger('InstagramAPI')
 
 try:
     from moviepy.editor import VideoFileClip
 except:  # imageio.core.fetching.NeedDownloadError
-<<<<<<< HEAD
-    LOGGER.exception("moviepy is not correctly installed (e.g. ffmpeg not installed). VideoConfig not supported.")
-    # Try this at the python console to fix it:
-    #     import imageio
-    #     imageio.image.plugins.ffmpeg.download()
-    # It might not help.
-=======
     LOGGER.warning(
         "moviepy is not correctly installed (e.g. ffmpeg not installed). VideoConfig not supported.")
 
@@ -59,7 +46,6 @@
 except ImportError:
     pass  # Only here because of the weird __init__.py structure.
 
->>>>>>> 6afdc9e8
 
 class InstagramAPIEndPoints(InstagramAPIBase):
     """
@@ -164,9 +150,6 @@
             '_uid': self._loggedinuserid,
             'caption': caption,
         })
-        LOGGER.debug("Deleting clip to release file.")
-        del clip # Release the file.
-        LOGGER.debug("Clip deleted.")
         return self._sendrequest('media/configure/?video=1', self._generatesignature(data))
 
     def delete_comment(self, mediaId, commentId):
@@ -263,8 +246,6 @@
         return self._sendrequest('discover/explore/')
 
     def expose(self):
-        # TODO: This might be deprecated.
-        # http://instagram-private-api.readthedocs.io/en/latest/_modules/instagram_private_api/endpoints/misc.html
         data = json.dumps({
             '_uuid': self._uuid,
             '_uid': self._loggedinuserid,
@@ -301,14 +282,8 @@
             'feed/tag/' + hashtagString + '/?max_id=' + str(maxid) +
             '&rank_token=' + self._ranktoken + '&ranked_content=true&')
 
-<<<<<<< HEAD
-    def getLikedMedia(self, maxid=None):
-        max_id_param = '?max_id=' + str(maxid) if maxid else ""
-        return self._sendrequest('feed/liked/' + max_id_param)
-=======
     def get_liked_media(self, maxid=''):
         return self._sendrequest('feed/liked/?max_id=' + str(maxid))
->>>>>>> 6afdc9e8
 
     def get_location_feed(self, locationId, maxid=''):
         return self._sendrequest(
@@ -360,14 +335,10 @@
         }
         if maxid:
             query_string['max_id'] = maxid
-<<<<<<< HEAD
-        url += urlencode(query_string)
-=======
         if sys.version_info.major == 3:
             url += urllib.parse.urlencode(query_string)
         else:
             url += urllib.urlencode(query_string)
->>>>>>> 6afdc9e8
 
         return self._sendrequest(url)
 
@@ -545,32 +516,6 @@
     def upload_photo(self, photo, caption=None, upload_id=None):
         if upload_id is None:
             upload_id = str(int(time.time() * 1000))
-<<<<<<< HEAD
-        with open(photo, 'rb') as photo_file:
-            data = {
-                'upload_id': upload_id,
-                '_uuid': self._uuid,
-                '_csrftoken': self._csrftoken,
-                'image_compression': '{"lib_name":"jt","lib_version":"1.3.0","quality":"87"}',
-                'photo': (
-                    'pending_media_%s.jpg' % upload_id,
-                    photo_file,
-                    'application/octet-stream',
-                    {'Content-Transfer-Encoding': 'binary'})
-            }
-
-            m = MultipartEncoder(data, boundary=self._uuid)
-            headers = {
-                'X-IG-Capabilities': '3Q4=',
-                'X-IG-Connection-Type': 'WIFI',
-                'Cookie2': '$Version=1',
-                'Accept-Language': 'en-US',
-                'Accept-Encoding': 'gzip, deflate',
-                'Content-type': m.content_type,
-                'Connection': 'close',
-                'User-Agent': self.USER_AGENT}
-            self._sendrequest("upload/photo/", post=m.to_string(), headers=headers)
-=======
         data = {
             'upload_id': upload_id,
             '_uuid': self._uuid,
@@ -594,7 +539,6 @@
             'User-Agent': self.USER_AGENT}
         self._session.post(self.API_URL + "upload/photo/",
                            data=m.to_string(), headers=headers)
->>>>>>> 6afdc9e8
         if self.configure(upload_id, photo, caption):
             self.expose()
 
@@ -627,17 +571,10 @@
             upload_url = body['video_upload_urls'][3]['url']
             upload_job = body['video_upload_urls'][3]['job']
 
-<<<<<<< HEAD
-            with open(video, 'rb') as videofile:
-                videoData = videofile.read()
-            request_size = int(math.floor(len(videoData) / 4))
-            lastRequestExtra = (len(videoData) - (request_size * 3))
-=======
             video_data = open(video, 'rb').read()
             # solve issue #85 TypeError: slice indices must be integers or None or have an __index__ method
             request_size = int(math.floor(len(video_data) / 4))
             last_request_extra = (len(video_data) - (request_size * 3))
->>>>>>> 6afdc9e8
 
             headers = copy.deepcopy(self._session.headers)
             self._session.headers.update({
@@ -663,17 +600,6 @@
                 content_range = "bytes {start}-{end}/{lenVideo}".format(start=start, end=(end - 1),
                                                                         lenVideo=len(video_data)).encode('utf-8')
 
-<<<<<<< HEAD
-                self._session.headers.update({'Content-Length': str(end - start), 'Content-Range': content_range, })
-                LOGGER.info("Starting to upload %d bytes of video data", len(videoData))
-                response = self._session.post(upload_url, data=videoData[start:start + length])
-            self._session.headers = headers
-
-            if response.status_code == 200:
-                LOGGER.info("Basic upload successful. Configuring video." )
-                if self.configureVideo(upload_id, video, thumbnail, caption):
-                    LOGGER.info("Video configuration complete. Exposing.")
-=======
                 self._session.headers.update(
                     {'Content-Length': str(end - start), 'Content-Range': content_range, })
                 response = self._session.post(
@@ -682,10 +608,7 @@
 
             if response.status_code == 200:
                 if self.configure_video(upload_id, video, thumbnail, caption):
->>>>>>> 6afdc9e8
                     self.expose()
-                    LOGGER.info("Video upload complete.")
-
         return False
 
     def user_friendship(self, userId):
